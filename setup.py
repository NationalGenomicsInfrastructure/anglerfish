#!/usr/bin/env python
"""
Anglerfish is a tool designed to demultiplex Illumina libraries sequenced on Oxford Nanopore flowcells. The primary purpose for this would be to do QC, i.e. to check pool balancing, assess contamination, library insert sizes and so on.

Install with pip:

    pip install bio-anglerfish

Or from bioconda:

    conda install -c bioconda anglerfish
"""
from pathlib import Path

from setuptools import find_packages, setup

this_directory = Path(__file__).parent
long_description = (this_directory / "README.md").read_text()

version = "0.6.1-dev"

setup(
    name="bio-anglerfish",
    version=version,
    description="Anglerfish, a tool to demultiplex Illumina libraries from ONT data",
    long_description=long_description,
<<<<<<< HEAD
    long_description_content_type='text/markdown',
    author='Remi-Andre Olsen',
    author_email='remi-andre.olsen@scilifelab.se',
    url='https://github.com/remiolsen/anglerfish',
    license='MIT',
    python_requires=">=3.7",
    packages = find_packages(),
    package_data = {"":["config/adaptors.yaml"]},
    # Read requirements.txt
    install_requires=[x.strip() for x in open("requirements.txt").readlines()],
=======
    long_description_content_type="text/markdown",
    author="Remi-Andre Olsen",
    author_email="remi-andre.olsen@scilifelab.se",
    url="https://github.com/remiolsen/anglerfish",
    license="MIT",
    python_requires=">=3.10",
    packages=find_packages(),
    package_data={"": ["config/adaptors.yaml"]},
    install_requires=[
        "python-levenshtein==0.23.0",
        "biopython==1.79",
        "numpy>=1.22.0",
        "pyyaml==6.0",
    ],
    extras_require={"dev": ["ruff", "mypy", "editorconfig-checker"]},
>>>>>>> 992e2e37
    entry_points={
        "console_scripts": [
            "anglerfish=anglerfish.anglerfish:anglerfish",
        ],
    },
    zip_safe=False,
    classifiers=[
        "Development Status :: 5 - Production/Stable",
        "Environment :: Console",
        "Intended Audience :: Developers",
        "Intended Audience :: Healthcare Industry",
        "Intended Audience :: Science/Research",
        "License :: OSI Approved :: MIT License",
        "Operating System :: POSIX :: Linux",
        "Programming Language :: Python",
        "Topic :: Scientific/Engineering",
        "Topic :: Scientific/Engineering :: Medical Science Apps.",
        "Topic :: Scientific/Engineering :: Bio-Informatics",
    ],
)<|MERGE_RESOLUTION|>--- conflicted
+++ resolved
@@ -24,18 +24,6 @@
     version=version,
     description="Anglerfish, a tool to demultiplex Illumina libraries from ONT data",
     long_description=long_description,
-<<<<<<< HEAD
-    long_description_content_type='text/markdown',
-    author='Remi-Andre Olsen',
-    author_email='remi-andre.olsen@scilifelab.se',
-    url='https://github.com/remiolsen/anglerfish',
-    license='MIT',
-    python_requires=">=3.7",
-    packages = find_packages(),
-    package_data = {"":["config/adaptors.yaml"]},
-    # Read requirements.txt
-    install_requires=[x.strip() for x in open("requirements.txt").readlines()],
-=======
     long_description_content_type="text/markdown",
     author="Remi-Andre Olsen",
     author_email="remi-andre.olsen@scilifelab.se",
@@ -44,14 +32,9 @@
     python_requires=">=3.10",
     packages=find_packages(),
     package_data={"": ["config/adaptors.yaml"]},
-    install_requires=[
-        "python-levenshtein==0.23.0",
-        "biopython==1.79",
-        "numpy>=1.22.0",
-        "pyyaml==6.0",
-    ],
+    # Read requirements.txt
+    install_requires=[x.strip() for x in open("requirements.txt").readlines()],
     extras_require={"dev": ["ruff", "mypy", "editorconfig-checker"]},
->>>>>>> 992e2e37
     entry_points={
         "console_scripts": [
             "anglerfish=anglerfish.anglerfish:anglerfish",
