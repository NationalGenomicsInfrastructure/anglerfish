--- conflicted
+++ resolved
@@ -15,24 +15,6 @@
 
 ## Installation
 
-<<<<<<< HEAD
-### Requirements
-
-- Python3 (3.7)
-
-Python modules:
-
-- biopython v. 1.70
-- python-levenshtein v. 0.12.0
-- numpy v. 1.19.2
-- pyyaml v. 6.0
-
-Software:
-
-- minimap2 v. 2.20
-
-=======
->>>>>>> 1cf4aa87
 ### From PyPi
 
 ```
