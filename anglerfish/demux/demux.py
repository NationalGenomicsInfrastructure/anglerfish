import glob
import io
import logging
import os
import re
import subprocess

import Levenshtein as lev
from Bio.Seq import Seq
from Bio.SeqIO.QualityIO import FastqGeneralIterator

log = logging.getLogger("anglerfish")


def parse_cs(cs_string, index, umi_before=0, umi_after=0):
    """
    Parses the CS string of a paf alignment and matches it to the given index using a max Levenshtein distance
    """
    nt = re.compile("\*n([atcg])")
    nts = "".join(re.findall(nt, cs_string))
    if umi_before > 0:
        nts = nts[umi_before:]
    if umi_after > 0:
        nts = nts[:-umi_after]
    # Allow for mismatches
    return nts, lev.distance(index.lower(), nts)


def run_minimap2(fastq_in, indexfile, output_paf, threads, minimap_b=1):
    """
    Runs Minimap2
    """
    cmd = [
        "minimap2",
        "--cs",
        "-m8",
        "-k",
        "10",
        "-w",
        "5",
        "-A",
        "6",
        "-B",
        str(minimap_b),
        "-c",
        "-t",
        str(threads),
        indexfile,
        fastq_in,
    ]

    run_log = f"{output_paf}.log"
    with open(output_paf, "ab") as ofile, open(run_log, "ab") as log_file:
        p1 = subprocess.Popen(cmd, stdout=subprocess.PIPE, stderr=log_file)
        subprocess.run("sort", stdin=p1.stdout, stdout=ofile, check=True)


<<<<<<< HEAD
def parse_paf_lines(paf, min_qual=1):
=======
def parse_paf_lines(paf, min_qual=10, complex_identifier=False):
>>>>>>> 7c9b87bd
    """
    Read and parse one paf alignment lines.
    Returns a dict with the import values for later use
    If complex_identifier is True (default False), the keys will be on the form
    "{read}_{i5_or_i7}_{strand_str}"
    """
    entries = {}
    with open(paf) as paf:
        for paf_line in paf:
            aln = paf_line.split()
            try:
                # TODO: objectify this
                entry = {
                    "read": aln[0],
                    "adapter": aln[5],
                    "rlen": int(aln[1]),  # read length
                    "rstart": int(aln[2]),  # start alignment on read
                    "rend": int(aln[3]),  # end alignment on read
                    "strand": aln[4],
                    "cg": aln[-2],  # cigar string
                    "cs": aln[-1],  # cs string
                    "q": int(aln[11]),  # Q score
                    "iseq": None,
                    "sample": None,
                }
                read = entry["read"]
                if complex_identifier:
                    i5_or_i7 = entry["adapter"].split("_")[-1]
                    if entry["strand"] == "+":
                        strand_str = "positive"
                    else:
                        strand_str = "negative"
                    ix = f"{read}_{i5_or_i7}_{strand_str}"
                else:
                    ix = read
            except IndexError:
                log.debug(f"Could not find all paf columns: {read}")
                continue

            if entry["q"] < min_qual:
                log.debug(f"Low quality alignment: {read}")
                continue

            if ix in entries.keys():
                entries[ix].append(entry)
            else:
                entries[ix] = [entry]

    return entries


def layout_matches(i5_name, i7_name, paf_entries):
    """
    Search the parsed paf alignments and layout possible Illumina library fragments
    Returns dicts:
        - fragments. Reads with one I7 and one I5
        - singletons. Reads with that only match either I5 or I7 adaptors
        - concats. Concatenated fragments. Fragments with several alternating I7, I5 matches
        - unknowns. Any other reads, but usually i5-i5 or i7-i7 matches
    """

    fragments = {}
    singletons = {}
    concats = {}
    unknowns = {}
    for read, entry_list in paf_entries.items():
        sorted_entries = []
        for k in range(len(entry_list) - 1):
            entry_i = entry_list[k]
            entry_j = entry_list[k + 1]
            if (
                entry_i["adapter"] != entry_j["adapter"]
                and (entry_i["adapter"] == i5_name and entry_j["adapter"] == i7_name)
                or (entry_j["adapter"] == i5_name and entry_i["adapter"] == i7_name)
            ):
                if entry_i in sorted_entries:
                    sorted_entries.append(entry_j)
                else:
                    sorted_entries.extend([entry_i, entry_j])
        if len(entry_list) == 1:
            singletons[read] = entry_list
        elif len(sorted_entries) == 2:
            fragments[read] = sorted(sorted_entries, key=lambda l: l["rstart"])
        elif len(sorted_entries) > 2:
            concats[read] = sorted(sorted_entries, key=lambda l: l["rstart"])
            log.debug(
                f"Concatenated fragment: {read}, found: {[(i['adapter'],i['rstart']) for i in sorted_entries]}"
            )
        else:
            unknowns[read] = entry_list
            log.debug(
                f"Unknown fragment: {read}, found: {[(i['adapter'],i['rstart']) for i in entry_list]}"
            )
        # TODO: add minimum insert size
    return (fragments, singletons, concats, unknowns)


def cluster_matches(
    sample_adaptor, matches, max_distance, i7_reversed=False, i5_reversed=False
):
    # Only illumina fragments
    matched = {}
    matched_bed = []
    unmatched_bed = []
    for read, alignments in matches.items():
        i5 = False
        i7 = False
        if (
            alignments[0]["adapter"][-2:] == "i5"
            and alignments[1]["adapter"][-2:] == "i7"
        ):
            i5 = alignments[0]
            i7 = alignments[1]
        elif (
            alignments[1]["adapter"][-2:] == "i5"
            and alignments[0]["adapter"][-2:] == "i7"
        ):
            i5 = alignments[1]
            i7 = alignments[0]
        else:
            log.debug(" {read} has no valid illumina fragment")
            continue

        dists = []
        fi5 = ""
        fi7 = ""
        for _, adaptor, _ in sample_adaptor:
            try:
                i5_seq = adaptor.i5.index
                if i5_reversed and i5_seq is not None:
                    i5_seq = str(Seq(i5_seq).reverse_complement())
                fi5, d1 = parse_cs(
                    i5["cs"],
                    i5_seq,
                    adaptor.i5_umi_before,
                    adaptor.i5_umi_after,
                )
            except AttributeError:
                d1 = 0  # presumably it's single index, so no i5

            i7_seq = adaptor.i7.index
            if i7_reversed and i7_seq is not None:
                i7_seq = str(Seq(i7_seq).reverse_complement())
            fi7, d2 = parse_cs(
                i7["cs"],
                i7_seq,
                adaptor.i7_umi_before,
                adaptor.i7_umi_after,
            )
            dists.append(d1 + d2)

        index_min = min(range(len(dists)), key=dists.__getitem__)
        # Test if two samples in the sheet is equidistant to the i5/i7
        if len([i for i, j in enumerate(dists) if j == dists[index_min]]) > 1:
            continue
        start_insert = min(i5["rend"], i7["rend"])
        end_insert = max(i7["rstart"], i5["rstart"])
        if end_insert - start_insert < 10:
            continue
        if dists[index_min] > max_distance:
            # Find only full length i7(+i5) adaptor combos. Basically a list of "known unknowns"
            if len(fi7) + len(fi5) == len(adaptor.i7.index or "") + len(
                adaptor.i5.index or ""
            ):
                fi75 = "+".join([i for i in [fi7, fi5] if not i == ""])
                unmatched_bed.append([read, start_insert, end_insert, fi75, "999", "."])
            continue
        matched[read] = alignments
        matched_bed.append(
            [read, start_insert, end_insert, sample_adaptor[index_min][0], "999", "."]
        )
    log.debug(f" Matched {len(matched)} reads, unmatched {len(unmatched_bed)} reads")
    return unmatched_bed, matched_bed


def write_demuxedfastq(beds, fastq_in, fastq_out):
    """
    Take a set of coordinates in bed format [[seq1, start, end, ..][seq2, ..]]
    from over a set of fastq entries in the input files and do extraction.
    """
    gz_buf = 131072
    fq_files = glob.glob(fastq_in)
    for fq in fq_files:
        with subprocess.Popen(
            ["gzip", "-c", "-d", fq], stdout=subprocess.PIPE, bufsize=gz_buf
        ) as fzi:
            fi = io.TextIOWrapper(fzi.stdout, write_through=True)
            with open(fastq_out, "ab") as ofile:
                with subprocess.Popen(
                    ["gzip", "-c", "-f"],
                    stdin=subprocess.PIPE,
                    stdout=ofile,
                    bufsize=gz_buf,
                    close_fds=False,
                ) as oz:
                    for title, seq, qual in FastqGeneralIterator(fi):
                        new_title = title.split()
                        if new_title[0] not in beds.keys():
                            continue
                        outfqs = ""
                        for bed in beds[new_title[0]]:
                            new_title[0] += "_" + bed[3]
                            outfqs += "@{}\n".format(" ".join(new_title))
                            outfqs += f"{seq[bed[1] : bed[2]]}\n"
                            outfqs += "+\n"
                            outfqs += f"{qual[bed[1] : bed[2]]}\n"
                        oz.stdin.write(outfqs.encode("utf-8"))
        log.debug(f" Wrote {fastq_out}, size: {os.path.getsize(fastq_out)} bytes")<|MERGE_RESOLUTION|>--- conflicted
+++ resolved
@@ -55,11 +55,7 @@
         subprocess.run("sort", stdin=p1.stdout, stdout=ofile, check=True)
 
 
-<<<<<<< HEAD
-def parse_paf_lines(paf, min_qual=1):
-=======
-def parse_paf_lines(paf, min_qual=10, complex_identifier=False):
->>>>>>> 7c9b87bd
+def parse_paf_lines(paf, min_qual=1, complex_identifier=False):
     """
     Read and parse one paf alignment lines.
     Returns a dict with the import values for later use
